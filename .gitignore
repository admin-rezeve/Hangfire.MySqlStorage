<<<<<<< HEAD
[Bb]in
obj/
*.suo
*.user
packages/
.vs
=======
[Bb]in
obj/
*.suo
*.user
packages/
.vs
>>>>>>> c4f783c2
<|MERGE_RESOLUTION|>--- conflicted
+++ resolved
@@ -1,15 +1,6 @@
-<<<<<<< HEAD
-[Bb]in
-obj/
-*.suo
-*.user
-packages/
-.vs
-=======
-[Bb]in
-obj/
-*.suo
-*.user
-packages/
-.vs
->>>>>>> c4f783c2
+[Bb]in
+obj/
+*.suo
+*.user
+packages/
+.vs