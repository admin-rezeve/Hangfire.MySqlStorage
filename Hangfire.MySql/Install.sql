﻿-- ----------------------------
-- Table structure for `Job`
-- ----------------------------
CREATE TABLE `[tablesPrefix]Job` (
  `Id` int(11) NOT NULL AUTO_INCREMENT,
  `StateId` int(11) DEFAULT NULL,
  `StateName` nvarchar(20) DEFAULT NULL,
  `InvocationData` longtext NOT NULL,
  `Arguments` longtext NOT NULL,
  `CreatedAt` datetime(6) NOT NULL,
  `ExpireAt` datetime(6) DEFAULT NULL,
  PRIMARY KEY (`Id`),
<<<<<<< HEAD
  KEY `IX_Job_StateName` (`StateName`)
) ENGINE=InnoDB DEFAULT CHARACTER SET utf8 COLLATE utf8_general_ci;
=======
  KEY `IX_[tablesPrefix]Job_StateName` (`StateName`)
) ENGINE=InnoDB DEFAULT CHARSET=latin1;
>>>>>>> c4f783c2


-- ----------------------------
-- Table structure for `Counter`
-- ----------------------------
CREATE TABLE `[tablesPrefix]Counter` (
  `Id` int(11) NOT NULL AUTO_INCREMENT,
  `Key` nvarchar(100) NOT NULL,
  `Value` int(11) NOT NULL,
  `ExpireAt` datetime DEFAULT NULL,
  PRIMARY KEY (`Id`),
<<<<<<< HEAD
  KEY `IX_Counter_Key` (`Key`)
) ENGINE=InnoDB DEFAULT CHARACTER SET utf8 COLLATE utf8_general_ci;
=======
  KEY `IX_[tablesPrefix]Counter_Key` (`Key`)
) ENGINE=InnoDB DEFAULT CHARSET=latin1;
>>>>>>> c4f783c2


CREATE TABLE `[tablesPrefix]AggregatedCounter` (
	Id int(11) NOT NULL AUTO_INCREMENT,
  `Key` nvarchar(100) NOT NULL,
	`Value` int(11) NOT NULL,
	ExpireAt datetime DEFAULT NULL,
	PRIMARY KEY (`Id`),
<<<<<<< HEAD
	UNIQUE KEY `IX_CounterAggregated_Key` (`Key`)
) ENGINE=InnoDB DEFAULT CHARACTER SET utf8 COLLATE utf8_general_ci;
=======
	UNIQUE KEY `IX_[tablesPrefix]CounterAggregated_Key` (`Key`)
) ENGINE=InnoDB DEFAULT CHARSET=latin1;
>>>>>>> c4f783c2


-- ----------------------------
-- Table structure for `DistributedLock`
-- ----------------------------
<<<<<<< HEAD
CREATE TABLE `DistributedLock` (
  `Resource` nvarchar(100) NOT NULL,
=======
CREATE TABLE `[tablesPrefix]DistributedLock` (
  `Resource` varchar(100) NOT NULL,
>>>>>>> c4f783c2
  `CreatedAt` datetime(6) NOT NULL
) ENGINE=InnoDB DEFAULT CHARACTER SET utf8 COLLATE utf8_general_ci;


-- ----------------------------
-- Table structure for `Hash`
-- ----------------------------
CREATE TABLE `[tablesPrefix]Hash` (
  `Id` int(11) NOT NULL AUTO_INCREMENT,
  `Key` nvarchar(100) NOT NULL,
  `Field` nvarchar(40) NOT NULL,
  `Value` longtext,
  `ExpireAt` datetime(6) DEFAULT NULL,
  PRIMARY KEY (`Id`),
<<<<<<< HEAD
  UNIQUE KEY `IX_Hash_Key_Field` (`Key`,`Field`)
) ENGINE=InnoDB DEFAULT CHARACTER SET utf8 COLLATE utf8_general_ci;
=======
  UNIQUE KEY `IX_[tablesPrefix]Hash_Key_Field` (`Key`,`Field`)
) ENGINE=InnoDB DEFAULT CHARSET=latin1;
>>>>>>> c4f783c2


-- ----------------------------
-- Table structure for `JobParameter`
-- ----------------------------
CREATE TABLE `[tablesPrefix]JobParameter` (
  `Id` int(11) NOT NULL AUTO_INCREMENT,
  `JobId` int(11) NOT NULL,
  `Name` nvarchar(40) NOT NULL,
  `Value` longtext,
  PRIMARY KEY (`Id`),
<<<<<<< HEAD
  CONSTRAINT `IX_JobParameter_JobId_Name` UNIQUE (`JobId`,`Name`),
  KEY `FK_JobParameter_Job` (`JobId`),
  CONSTRAINT `FK_JobParameter_Job` FOREIGN KEY (`JobId`) REFERENCES `Job` (`Id`) ON DELETE CASCADE ON UPDATE CASCADE
) ENGINE=InnoDB DEFAULT CHARACTER SET utf8 COLLATE utf8_general_ci;
=======
  CONSTRAINT `IX_[tablesPrefix]JobParameter_JobId_Name` UNIQUE (`JobId`,`Name`),
  KEY `FK_[tablesPrefix]JobParameter_Job` (`JobId`),
  CONSTRAINT `FK_[tablesPrefix]JobParameter_Job` FOREIGN KEY (`JobId`) REFERENCES `[tablesPrefix]Job` (`Id`) ON DELETE CASCADE ON UPDATE CASCADE
) ENGINE=InnoDB DEFAULT CHARSET=latin1;
>>>>>>> c4f783c2

-- ----------------------------
-- Table structure for `JobQueue`
-- ----------------------------
CREATE TABLE `[tablesPrefix]JobQueue` (
  `Id` int(11) NOT NULL AUTO_INCREMENT,
  `JobId` int(11) NOT NULL,
  `FetchedAt` datetime(6) DEFAULT NULL,
  `Queue` nvarchar(50) NOT NULL,
  `FetchToken` nvarchar(36) DEFAULT NULL,
  PRIMARY KEY (`Id`),
<<<<<<< HEAD
  INDEX `IX_JobQueue_QueueAndFetchedAt` (`Queue`,`FetchedAt`)
) ENGINE=InnoDB DEFAULT CHARACTER SET utf8 COLLATE utf8_general_ci;
=======
  INDEX `IX_[tablesPrefix]JobQueue_QueueAndFetchedAt` (`Queue`,`FetchedAt`)
) ENGINE=InnoDB DEFAULT CHARSET=latin1;
>>>>>>> c4f783c2

-- ----------------------------
-- Table structure for `JobState`
-- ----------------------------
CREATE TABLE `[tablesPrefix]JobState` (
  `Id` int(11) NOT NULL AUTO_INCREMENT,
  `JobId` int(11) NOT NULL,
  `CreatedAt` datetime(6) NOT NULL,
  `Name` nvarchar(20) NOT NULL,
  `Reason` nvarchar(100) DEFAULT NULL,
  `Data` longtext,
  PRIMARY KEY (`Id`),
<<<<<<< HEAD
  KEY `FK_JobState_Job` (`JobId`),
  CONSTRAINT `FK_JobState_Job` FOREIGN KEY (`JobId`) REFERENCES `Job` (`Id`) ON DELETE CASCADE ON UPDATE CASCADE
) ENGINE=InnoDB DEFAULT CHARACTER SET utf8 COLLATE utf8_general_ci;
=======
  KEY `FK_[tablesPrefix]JobState_Job` (`JobId`),
  CONSTRAINT `FK_[tablesPrefix]JobState_Job` FOREIGN KEY (`JobId`) REFERENCES `[tablesPrefix]Job` (`Id`) ON DELETE CASCADE ON UPDATE CASCADE
) ENGINE=InnoDB DEFAULT CHARSET=latin1;
>>>>>>> c4f783c2

-- ----------------------------
-- Table structure for `Server`
-- ----------------------------
<<<<<<< HEAD
CREATE TABLE `Server` (
  `Id` nvarchar(100) NOT NULL,
=======
CREATE TABLE `[tablesPrefix]Server` (
  `Id` varchar(100) NOT NULL,
>>>>>>> c4f783c2
  `Data` longtext NOT NULL,
  `LastHeartbeat` datetime(6) DEFAULT NULL,
  PRIMARY KEY (`Id`)
) ENGINE=InnoDB DEFAULT CHARACTER SET utf8 COLLATE utf8_general_ci;


-- ----------------------------
-- Table structure for `Set`
-- ----------------------------
CREATE TABLE `[tablesPrefix]Set` (
  `Id` int(11) NOT NULL AUTO_INCREMENT,
  `Key` nvarchar(100) NOT NULL,
  `Value` nvarchar(256) NOT NULL,
  `Score` float NOT NULL,
  `ExpireAt` datetime DEFAULT NULL,
  PRIMARY KEY (`Id`),
<<<<<<< HEAD
  UNIQUE KEY `IX_Set_Key_Value` (`Key`,`Value`)
) ENGINE=InnoDB DEFAULT CHARACTER SET utf8 COLLATE utf8_general_ci;
=======
  UNIQUE KEY `IX_[tablesPrefix]Set_Key_Value` (`Key`,`Value`)
) ENGINE=InnoDB  CHARSET=latin1;


>>>>>>> c4f783c2

CREATE TABLE `[tablesPrefix]State`
(
	Id int(11) NOT NULL AUTO_INCREMENT,
	JobId int(11) NOT NULL,
  Name nvarchar(20) NOT NULL,
  Reason nvarchar(100) NULL,
	CreatedAt datetime(6) NOT NULL,
	Data longtext NULL,
	PRIMARY KEY (`Id`),
<<<<<<< HEAD
	KEY `FK_HangFire_State_Job` (`JobId`),
	CONSTRAINT `FK_HangFire_State_Job` FOREIGN KEY (`JobId`) REFERENCES `Job` (`Id`) ON DELETE CASCADE ON UPDATE CASCADE
) ENGINE=InnoDB DEFAULT CHARACTER SET utf8 COLLATE utf8_general_ci;
=======
	KEY `FK_[tablesPrefix]HangFire_State_Job` (`JobId`),
	CONSTRAINT `FK_[tablesPrefix]HangFire_State_Job` FOREIGN KEY (`JobId`) REFERENCES `[tablesPrefix]Job` (`Id`) ON DELETE CASCADE ON UPDATE CASCADE
) ENGINE=InnoDB  CHARSET=latin1;
>>>>>>> c4f783c2

CREATE TABLE `[tablesPrefix]List`
(
	`Id` int(11) NOT NULL AUTO_INCREMENT,
  `Key` nvarchar(100) NOT NULL,
	`Value` longtext NULL,
	`ExpireAt` datetime(6) NULL,
	PRIMARY KEY (`Id`)
) ENGINE=InnoDB DEFAULT CHARACTER SET utf8 COLLATE utf8_general_ci;<|MERGE_RESOLUTION|>--- conflicted
+++ resolved
@@ -10,13 +10,8 @@
   `CreatedAt` datetime(6) NOT NULL,
   `ExpireAt` datetime(6) DEFAULT NULL,
   PRIMARY KEY (`Id`),
-<<<<<<< HEAD
-  KEY `IX_Job_StateName` (`StateName`)
+  KEY `IX_[tablesPrefix]Job_StateName` (`StateName`)
 ) ENGINE=InnoDB DEFAULT CHARACTER SET utf8 COLLATE utf8_general_ci;
-=======
-  KEY `IX_[tablesPrefix]Job_StateName` (`StateName`)
-) ENGINE=InnoDB DEFAULT CHARSET=latin1;
->>>>>>> c4f783c2
 
 
 -- ----------------------------
@@ -28,13 +23,8 @@
   `Value` int(11) NOT NULL,
   `ExpireAt` datetime DEFAULT NULL,
   PRIMARY KEY (`Id`),
-<<<<<<< HEAD
-  KEY `IX_Counter_Key` (`Key`)
+  KEY `IX_[tablesPrefix]Counter_Key` (`Key`)
 ) ENGINE=InnoDB DEFAULT CHARACTER SET utf8 COLLATE utf8_general_ci;
-=======
-  KEY `IX_[tablesPrefix]Counter_Key` (`Key`)
-) ENGINE=InnoDB DEFAULT CHARSET=latin1;
->>>>>>> c4f783c2
 
 
 CREATE TABLE `[tablesPrefix]AggregatedCounter` (
@@ -43,25 +33,15 @@
 	`Value` int(11) NOT NULL,
 	ExpireAt datetime DEFAULT NULL,
 	PRIMARY KEY (`Id`),
-<<<<<<< HEAD
-	UNIQUE KEY `IX_CounterAggregated_Key` (`Key`)
+	UNIQUE KEY `IX_[tablesPrefix]CounterAggregated_Key` (`Key`)
 ) ENGINE=InnoDB DEFAULT CHARACTER SET utf8 COLLATE utf8_general_ci;
-=======
-	UNIQUE KEY `IX_[tablesPrefix]CounterAggregated_Key` (`Key`)
-) ENGINE=InnoDB DEFAULT CHARSET=latin1;
->>>>>>> c4f783c2
 
 
 -- ----------------------------
 -- Table structure for `DistributedLock`
 -- ----------------------------
-<<<<<<< HEAD
-CREATE TABLE `DistributedLock` (
+CREATE TABLE `[tablesPrefix]DistributedLock` (
   `Resource` nvarchar(100) NOT NULL,
-=======
-CREATE TABLE `[tablesPrefix]DistributedLock` (
-  `Resource` varchar(100) NOT NULL,
->>>>>>> c4f783c2
   `CreatedAt` datetime(6) NOT NULL
 ) ENGINE=InnoDB DEFAULT CHARACTER SET utf8 COLLATE utf8_general_ci;
 
@@ -76,13 +56,8 @@
   `Value` longtext,
   `ExpireAt` datetime(6) DEFAULT NULL,
   PRIMARY KEY (`Id`),
-<<<<<<< HEAD
-  UNIQUE KEY `IX_Hash_Key_Field` (`Key`,`Field`)
+  UNIQUE KEY `IX_[tablesPrefix]Hash_Key_Field` (`Key`,`Field`)
 ) ENGINE=InnoDB DEFAULT CHARACTER SET utf8 COLLATE utf8_general_ci;
-=======
-  UNIQUE KEY `IX_[tablesPrefix]Hash_Key_Field` (`Key`,`Field`)
-) ENGINE=InnoDB DEFAULT CHARSET=latin1;
->>>>>>> c4f783c2
 
 
 -- ----------------------------
@@ -94,17 +69,10 @@
   `Name` nvarchar(40) NOT NULL,
   `Value` longtext,
   PRIMARY KEY (`Id`),
-<<<<<<< HEAD
-  CONSTRAINT `IX_JobParameter_JobId_Name` UNIQUE (`JobId`,`Name`),
-  KEY `FK_JobParameter_Job` (`JobId`),
-  CONSTRAINT `FK_JobParameter_Job` FOREIGN KEY (`JobId`) REFERENCES `Job` (`Id`) ON DELETE CASCADE ON UPDATE CASCADE
-) ENGINE=InnoDB DEFAULT CHARACTER SET utf8 COLLATE utf8_general_ci;
-=======
   CONSTRAINT `IX_[tablesPrefix]JobParameter_JobId_Name` UNIQUE (`JobId`,`Name`),
   KEY `FK_[tablesPrefix]JobParameter_Job` (`JobId`),
   CONSTRAINT `FK_[tablesPrefix]JobParameter_Job` FOREIGN KEY (`JobId`) REFERENCES `[tablesPrefix]Job` (`Id`) ON DELETE CASCADE ON UPDATE CASCADE
-) ENGINE=InnoDB DEFAULT CHARSET=latin1;
->>>>>>> c4f783c2
+) ENGINE=InnoDB DEFAULT CHARACTER SET utf8 COLLATE utf8_general_ci;
 
 -- ----------------------------
 -- Table structure for `JobQueue`
@@ -116,13 +84,8 @@
   `Queue` nvarchar(50) NOT NULL,
   `FetchToken` nvarchar(36) DEFAULT NULL,
   PRIMARY KEY (`Id`),
-<<<<<<< HEAD
-  INDEX `IX_JobQueue_QueueAndFetchedAt` (`Queue`,`FetchedAt`)
+  INDEX `IX_[tablesPrefix]JobQueue_QueueAndFetchedAt` (`Queue`,`FetchedAt`)
 ) ENGINE=InnoDB DEFAULT CHARACTER SET utf8 COLLATE utf8_general_ci;
-=======
-  INDEX `IX_[tablesPrefix]JobQueue_QueueAndFetchedAt` (`Queue`,`FetchedAt`)
-) ENGINE=InnoDB DEFAULT CHARSET=latin1;
->>>>>>> c4f783c2
 
 -- ----------------------------
 -- Table structure for `JobState`
@@ -135,26 +98,15 @@
   `Reason` nvarchar(100) DEFAULT NULL,
   `Data` longtext,
   PRIMARY KEY (`Id`),
-<<<<<<< HEAD
-  KEY `FK_JobState_Job` (`JobId`),
-  CONSTRAINT `FK_JobState_Job` FOREIGN KEY (`JobId`) REFERENCES `Job` (`Id`) ON DELETE CASCADE ON UPDATE CASCADE
-) ENGINE=InnoDB DEFAULT CHARACTER SET utf8 COLLATE utf8_general_ci;
-=======
   KEY `FK_[tablesPrefix]JobState_Job` (`JobId`),
   CONSTRAINT `FK_[tablesPrefix]JobState_Job` FOREIGN KEY (`JobId`) REFERENCES `[tablesPrefix]Job` (`Id`) ON DELETE CASCADE ON UPDATE CASCADE
-) ENGINE=InnoDB DEFAULT CHARSET=latin1;
->>>>>>> c4f783c2
+) ENGINE=InnoDB DEFAULT CHARACTER SET utf8 COLLATE utf8_general_ci;
 
 -- ----------------------------
 -- Table structure for `Server`
 -- ----------------------------
-<<<<<<< HEAD
-CREATE TABLE `Server` (
+CREATE TABLE `[tablesPrefix]Server` (
   `Id` nvarchar(100) NOT NULL,
-=======
-CREATE TABLE `[tablesPrefix]Server` (
-  `Id` varchar(100) NOT NULL,
->>>>>>> c4f783c2
   `Data` longtext NOT NULL,
   `LastHeartbeat` datetime(6) DEFAULT NULL,
   PRIMARY KEY (`Id`)
@@ -171,15 +123,8 @@
   `Score` float NOT NULL,
   `ExpireAt` datetime DEFAULT NULL,
   PRIMARY KEY (`Id`),
-<<<<<<< HEAD
-  UNIQUE KEY `IX_Set_Key_Value` (`Key`,`Value`)
+  UNIQUE KEY `IX_[tablesPrefix]Set_Key_Value` (`Key`,`Value`)
 ) ENGINE=InnoDB DEFAULT CHARACTER SET utf8 COLLATE utf8_general_ci;
-=======
-  UNIQUE KEY `IX_[tablesPrefix]Set_Key_Value` (`Key`,`Value`)
-) ENGINE=InnoDB  CHARSET=latin1;
-
-
->>>>>>> c4f783c2
 
 CREATE TABLE `[tablesPrefix]State`
 (
@@ -190,15 +135,9 @@
 	CreatedAt datetime(6) NOT NULL,
 	Data longtext NULL,
 	PRIMARY KEY (`Id`),
-<<<<<<< HEAD
-	KEY `FK_HangFire_State_Job` (`JobId`),
-	CONSTRAINT `FK_HangFire_State_Job` FOREIGN KEY (`JobId`) REFERENCES `Job` (`Id`) ON DELETE CASCADE ON UPDATE CASCADE
-) ENGINE=InnoDB DEFAULT CHARACTER SET utf8 COLLATE utf8_general_ci;
-=======
 	KEY `FK_[tablesPrefix]HangFire_State_Job` (`JobId`),
 	CONSTRAINT `FK_[tablesPrefix]HangFire_State_Job` FOREIGN KEY (`JobId`) REFERENCES `[tablesPrefix]Job` (`Id`) ON DELETE CASCADE ON UPDATE CASCADE
-) ENGINE=InnoDB  CHARSET=latin1;
->>>>>>> c4f783c2
+) ENGINE=InnoDB DEFAULT CHARACTER SET utf8 COLLATE utf8_general_ci;
 
 CREATE TABLE `[tablesPrefix]List`
 (
